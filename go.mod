module github.com/spwg/personal-website

go 1.22

require (
<<<<<<< HEAD
	github.com/getsentry/sentry-go v0.28.0
=======
	github.com/getsentry/sentry-go v0.28.1
>>>>>>> 1443102e
	github.com/gin-gonic/gin v1.10.0
	github.com/jackc/pgx/v4 v4.18.3
	github.com/unrolled/secure v1.15.0
)

require (
	github.com/bytedance/sonic/loader v0.1.1 // indirect
	github.com/cloudwego/base64x v0.1.4 // indirect
	github.com/cloudwego/iasm v0.2.0 // indirect
	github.com/jackc/chunkreader/v2 v2.0.1 // indirect
	github.com/jackc/pgconn v1.14.3 // indirect
	github.com/jackc/pgio v1.0.0 // indirect
	github.com/jackc/pgpassfile v1.0.0 // indirect
	github.com/jackc/pgproto3/v2 v2.3.3 // indirect
<<<<<<< HEAD
	github.com/jackc/pgservicefile v0.0.0-20221227161230-091c0ba34f0a // indirect
	github.com/jackc/pgtype v1.14.0 // indirect
)

require (
	github.com/bytedance/sonic v1.11.6 // indirect
	github.com/gabriel-vasile/mimetype v1.4.3 // indirect
	github.com/gin-contrib/sse v0.1.0 // indirect
	github.com/go-playground/locales v0.14.1 // indirect
	github.com/go-playground/universal-translator v0.18.1 // indirect
	github.com/go-playground/validator/v10 v10.20.0 // indirect
	github.com/goccy/go-json v0.10.2 // indirect
	github.com/golang/glog v1.2.1
	github.com/json-iterator/go v1.1.12 // indirect
	github.com/klauspost/cpuid/v2 v2.2.7 // indirect
=======
	github.com/jackc/pgservicefile v0.0.0-20240606120523-5a60cdf6a761 // indirect
	github.com/jackc/pgtype v1.14.3 // indirect
)

require (
	github.com/bytedance/sonic v1.11.9 // indirect
	github.com/gabriel-vasile/mimetype v1.4.4 // indirect
	github.com/gin-contrib/sse v0.1.0 // indirect
	github.com/go-playground/locales v0.14.1 // indirect
	github.com/go-playground/universal-translator v0.18.1 // indirect
	github.com/go-playground/validator/v10 v10.22.0 // indirect
	github.com/goccy/go-json v0.10.3 // indirect
	github.com/golang/glog v1.2.1
	github.com/json-iterator/go v1.1.12 // indirect
	github.com/klauspost/cpuid/v2 v2.2.8 // indirect
>>>>>>> 1443102e
	github.com/leodido/go-urn v1.4.0 // indirect
	github.com/mattn/go-isatty v0.0.20 // indirect
	github.com/modern-go/concurrent v0.0.0-20180306012644-bacd9c7ef1dd // indirect
	github.com/modern-go/reflect2 v1.0.2 // indirect
	github.com/pelletier/go-toml/v2 v2.2.2 // indirect
	github.com/twitchyliquid64/golang-asm v0.15.1 // indirect
	github.com/ugorji/go/codec v1.2.12 // indirect
	golang.org/x/arch v0.8.0 // indirect
<<<<<<< HEAD
	golang.org/x/crypto v0.23.0 // indirect
	golang.org/x/net v0.25.0 // indirect
	golang.org/x/sys v0.20.0 // indirect
	golang.org/x/text v0.15.0 // indirect
	google.golang.org/protobuf v1.34.1 // indirect
=======
	golang.org/x/crypto v0.25.0 // indirect
	golang.org/x/net v0.27.0 // indirect
	golang.org/x/sys v0.22.0 // indirect
	golang.org/x/text v0.16.0 // indirect
	google.golang.org/protobuf v1.34.2 // indirect
>>>>>>> 1443102e
	gopkg.in/yaml.v3 v3.0.1 // indirect
)<|MERGE_RESOLUTION|>--- conflicted
+++ resolved
@@ -3,11 +3,7 @@
 go 1.22
 
 require (
-<<<<<<< HEAD
-	github.com/getsentry/sentry-go v0.28.0
-=======
 	github.com/getsentry/sentry-go v0.28.1
->>>>>>> 1443102e
 	github.com/gin-gonic/gin v1.10.0
 	github.com/jackc/pgx/v4 v4.18.3
 	github.com/unrolled/secure v1.15.0
@@ -22,23 +18,6 @@
 	github.com/jackc/pgio v1.0.0 // indirect
 	github.com/jackc/pgpassfile v1.0.0 // indirect
 	github.com/jackc/pgproto3/v2 v2.3.3 // indirect
-<<<<<<< HEAD
-	github.com/jackc/pgservicefile v0.0.0-20221227161230-091c0ba34f0a // indirect
-	github.com/jackc/pgtype v1.14.0 // indirect
-)
-
-require (
-	github.com/bytedance/sonic v1.11.6 // indirect
-	github.com/gabriel-vasile/mimetype v1.4.3 // indirect
-	github.com/gin-contrib/sse v0.1.0 // indirect
-	github.com/go-playground/locales v0.14.1 // indirect
-	github.com/go-playground/universal-translator v0.18.1 // indirect
-	github.com/go-playground/validator/v10 v10.20.0 // indirect
-	github.com/goccy/go-json v0.10.2 // indirect
-	github.com/golang/glog v1.2.1
-	github.com/json-iterator/go v1.1.12 // indirect
-	github.com/klauspost/cpuid/v2 v2.2.7 // indirect
-=======
 	github.com/jackc/pgservicefile v0.0.0-20240606120523-5a60cdf6a761 // indirect
 	github.com/jackc/pgtype v1.14.3 // indirect
 )
@@ -54,7 +33,6 @@
 	github.com/golang/glog v1.2.1
 	github.com/json-iterator/go v1.1.12 // indirect
 	github.com/klauspost/cpuid/v2 v2.2.8 // indirect
->>>>>>> 1443102e
 	github.com/leodido/go-urn v1.4.0 // indirect
 	github.com/mattn/go-isatty v0.0.20 // indirect
 	github.com/modern-go/concurrent v0.0.0-20180306012644-bacd9c7ef1dd // indirect
@@ -63,18 +41,10 @@
 	github.com/twitchyliquid64/golang-asm v0.15.1 // indirect
 	github.com/ugorji/go/codec v1.2.12 // indirect
 	golang.org/x/arch v0.8.0 // indirect
-<<<<<<< HEAD
-	golang.org/x/crypto v0.23.0 // indirect
-	golang.org/x/net v0.25.0 // indirect
-	golang.org/x/sys v0.20.0 // indirect
-	golang.org/x/text v0.15.0 // indirect
-	google.golang.org/protobuf v1.34.1 // indirect
-=======
 	golang.org/x/crypto v0.25.0 // indirect
 	golang.org/x/net v0.27.0 // indirect
 	golang.org/x/sys v0.22.0 // indirect
 	golang.org/x/text v0.16.0 // indirect
 	google.golang.org/protobuf v1.34.2 // indirect
->>>>>>> 1443102e
 	gopkg.in/yaml.v3 v3.0.1 // indirect
 )